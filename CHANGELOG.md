--- conflicted
+++ resolved
@@ -1,12 +1,9 @@
 # Change Log
 
-<<<<<<< HEAD
-=======
 ## 0.3.15
 
 * Improve error handling when project assets file was not found while updating NuGet package references for a project (tintoy/msbuild-project-tools-server#24).
 
->>>>>>> 9ad61523
 ## 0.3.14
 
 * Correctly handle preview versions of the .NET SDK when discovering MSBuild instances (tintoy/msbuild-project-tools-vscode#74).
