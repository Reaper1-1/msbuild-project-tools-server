--- conflicted
+++ resolved
@@ -72,16 +72,13 @@
                 FileName = "dotnet",
                 Arguments = ServerDllName,
                 WorkingDirectory = Path.GetDirectoryName(serverExecutable),
-<<<<<<< HEAD
                 RedirectStandardInput = true,
                 RedirectStandardOutput = true,
                 UseShellExecute = false,
-                CreateNoWindow = true
-=======
+                CreateNoWindow = true,
                 Environment = {
                      { "MSBUILD_PROJECT_TOOLS_VERBOSE_LOGGING", "1" }
                 }
->>>>>>> b70833e5
             };
 
             _serverProcess = Process.Start(serverInfo);
